--- conflicted
+++ resolved
@@ -4,14 +4,10 @@
 	"encoding/base64"
 	"encoding/json"
 	"fmt"
-<<<<<<< HEAD
 	"github.com/pkg/errors"
-	"github.com/weaveworks/flux"
 	"net/url"
-=======
+	"strings"
 	"io/ioutil"
->>>>>>> 37acdb16
-	"strings"
 )
 
 // NoCredentials returns a usable but empty credentials object.
@@ -37,7 +33,6 @@
 	}
 
 	m := map[string]creds{}
-
 	for host, entry := range config.Auths {
 		decodedAuth, err := base64.StdEncoding.DecodeString(entry.Auth)
 		if err != nil {
