package registry

import (
	"context"
	"encoding/json"
	"fmt"
	"net/http"
	"net/url"
	"time"

	"github.com/go-kit/kit/log"
	dockerregistry "github.com/heroku/docker-registry-client/registry"
	"github.com/pkg/errors"

	"github.com/weaveworks/flux"
	"github.com/weaveworks/flux/registry/cache"
)

// A client represents an entity that returns manifest and tags
// information.  It might be a cache, it might be a real registry.
type Client interface {
	Tags(id flux.ImageID) ([]string, error)
	Manifest(id flux.ImageID) (flux.Image, error)
	Cancel()
}

// ---

// An implementation of Client that represents a Remote registry.
// E.g. docker hub.
type Remote struct {
	Registry   *herokuManifestAdaptor
	CancelFunc context.CancelFunc
}

// Return the tags for this repository.
func (a *Remote) Tags(id flux.ImageID) ([]string, error) {
	return a.Registry.Tags(id.Image)
}

// We need to do some adapting here to convert from the return values
// from dockerregistry to our domain types.
func (a *Remote) Manifest(id flux.ImageID) (flux.Image, error) {
<<<<<<< HEAD
	history, err := a.Registry.Manifest(id.Image, id.Tag)
=======
	manifestV2, err := a.Registry.ManifestV2(id.NamespaceImage(), id.Tag)
	if err != nil {
		if err, ok := err.(*url.Error); ok {
			if err, ok := (err.Err).(*dockerregistry.HttpStatusError); ok {
				if err.Response.StatusCode == http.StatusNotFound {
					return a.ManifestFromV1(id)
				}
			}
		}
		fmt.Printf("%#v\n", err)
		return flux.Image{}, err
	}
	// The above request will happily return a bogus, empty manifest
	// if handed something other than a schema2 manifest.
	if manifestV2.Config.Digest == "" {
		return a.ManifestFromV1(id)
	}

	// schema2 manifests have a reference to a blog that contains the
	// image config. We have to fetch that in order to get the created
	// datetime.
	conf := manifestV2.Config
	reader, err := a.Registry.DownloadLayer(id.NamespaceImage(), conf.Digest)
	if err != nil {
		return flux.Image{}, err
	}
	if reader == nil {
		return flux.Image{}, fmt.Errorf("nil reader from DownloadLayer")
	}

	type config struct {
		Created time.Time `json:created`
	}
	var imageConf config

	err = json.NewDecoder(reader).Decode(&imageConf)
	if err != nil {
		return flux.Image{}, err
	}
	return flux.Image{
		ID:        id,
		CreatedAt: imageConf.Created,
	}, nil
}

func (a *Remote) ManifestFromV1(id flux.ImageID) (flux.Image, error) {
	history, err := a.Registry.Manifest(id.NamespaceImage(), id.Tag)
>>>>>>> 0b7d60a4
	if err != nil || history == nil {
		return flux.Image{}, errors.Wrap(err, "getting remote manifest")
	}

	// the manifest includes some v1-backwards-compatibility data,
	// oddly called "History", which are layer metadata as JSON
	// strings; these appear most-recent (i.e., topmost layer) first,
	// so happily we can just decode the first entry to get a created
	// time.
	type v1image struct {
		Created time.Time `json:"created"`
	}
	var topmost v1image
	var img flux.Image
	img.ID = id
	if len(history) > 0 {
		if err = json.Unmarshal([]byte(history[0].V1Compatibility), &topmost); err == nil {
			if !topmost.Created.IsZero() {
				img.CreatedAt = topmost.Created
			}
		}
	}

	return img, nil
}

// Cancel the remote request
func (a *Remote) Cancel() {
	a.CancelFunc()
}

// ---

// An implementation of Client backed by Memcache
type Cache struct {
	creds  Credentials
	expiry time.Duration
	cr     cache.Reader
	logger log.Logger
}

func (*Cache) Cancel() {
	return
}

func NewCache(creds Credentials, cr cache.Reader, expiry time.Duration, logger log.Logger) Client {
	return &Cache{
		creds:  creds,
		expiry: expiry,
		cr:     cr,
		logger: logger,
	}
}

func (c *Cache) Manifest(id flux.ImageID) (flux.Image, error) {
	creds := c.creds.credsFor(id.Host)
	key, err := cache.NewManifestKey(creds.username, id)
	if err != nil {
		return flux.Image{}, err
	}
	val, err := c.cr.GetKey(key)
	if err != nil {
		return flux.Image{}, err
	}
	var img flux.Image
	err = json.Unmarshal(val, &img)
	if err != nil {
		c.logger.Log("err", err.Error)
		return flux.Image{}, err
	}
	return img, nil
}

func (c *Cache) Tags(id flux.ImageID) ([]string, error) {
	creds := c.creds.credsFor(id.Host)
	key, err := cache.NewTagKey(creds.username, id)
	if err != nil {
		return []string{}, err
	}
	val, err := c.cr.GetKey(key)
	if err != nil {
		return []string{}, err
	}
	var tags []string
	err = json.Unmarshal(val, &tags)
	if err != nil {
		c.logger.Log("err", err.Error)
		return []string{}, err
	}
	return tags, nil
}<|MERGE_RESOLUTION|>--- conflicted
+++ resolved
@@ -41,10 +41,7 @@
 // We need to do some adapting here to convert from the return values
 // from dockerregistry to our domain types.
 func (a *Remote) Manifest(id flux.ImageID) (flux.Image, error) {
-<<<<<<< HEAD
-	history, err := a.Registry.Manifest(id.Image, id.Tag)
-=======
-	manifestV2, err := a.Registry.ManifestV2(id.NamespaceImage(), id.Tag)
+	manifestV2, err := a.Registry.ManifestV2(id.Image, id.Tag)
 	if err != nil {
 		if err, ok := err.(*url.Error); ok {
 			if err, ok := (err.Err).(*dockerregistry.HttpStatusError); ok {
@@ -66,7 +63,7 @@
 	// image config. We have to fetch that in order to get the created
 	// datetime.
 	conf := manifestV2.Config
-	reader, err := a.Registry.DownloadLayer(id.NamespaceImage(), conf.Digest)
+	reader, err := a.Registry.DownloadLayer(id.Image, conf.Digest)
 	if err != nil {
 		return flux.Image{}, err
 	}
@@ -90,8 +87,7 @@
 }
 
 func (a *Remote) ManifestFromV1(id flux.ImageID) (flux.Image, error) {
-	history, err := a.Registry.Manifest(id.NamespaceImage(), id.Tag)
->>>>>>> 0b7d60a4
+	history, err := a.Registry.Manifest(id.Image, id.Tag)
 	if err != nil || history == nil {
 		return flux.Image{}, errors.Wrap(err, "getting remote manifest")
 	}
